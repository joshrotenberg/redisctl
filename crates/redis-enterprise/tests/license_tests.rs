--- conflicted
+++ resolved
@@ -1,4 +1,5 @@
 //! License endpoint tests for Redis Enterprise
+#![recursion_limit = "256"]
 
 mod common;
 
@@ -15,52 +16,7 @@
 }
 
 fn valid_license() -> serde_json::Value {
-<<<<<<< HEAD
     common::fixtures::license_response()
-=======
-    json!({
-        "key": "lic-123-456-789",
-        "type": "production",
-        "expired": false,
-        "expiration_date": "2025-12-31T23:59:59Z",
-        "shards_limit": 100,
-        "node_limit": 10,
-        "features": ["clustering", "modules", "flash"],
-        "owner": "test-company"
-    })
-}
-
-fn expired_license() -> serde_json::Value {
-    json!({
-        "key": "lic-expired-123",
-        "type": "trial",
-        "expired": true,
-        "expiration_date": "2023-01-01T00:00:00Z",
-        "shards_limit": 10,
-        "node_limit": 3,
-        "features": ["clustering"],
-        "owner": "test-trial"
-    })
-}
-
-fn license_usage() -> serde_json::Value {
-    json!({
-        "shards_used": 25,
-        "shards_limit": 100,
-        "nodes_used": 3,
-        "nodes_limit": 10,
-        "ram_used": 8589934592u64,
-        "ram_limit": 34359738368u64
-    })
-}
-
-fn minimal_license() -> serde_json::Value {
-    json!({
-        "key": "lic-minimal-789",
-        "type": "dev",
-        "expired": false
-    })
->>>>>>> 48426c1e
 }
 
 #[tokio::test]
@@ -86,13 +42,8 @@
 
     assert!(result.is_ok());
     let license = result.unwrap();
-<<<<<<< HEAD
     assert_eq!(license.key, Some("trial-key-123456".to_string()));
     assert_eq!(license.type_, Some("trial".to_string()));
-=======
-    assert_eq!(license.key.unwrap(), "lic-123-456-789");
-    assert_eq!(license.type_, Some("production".to_string()));
->>>>>>> 48426c1e
     assert!(!license.expired);
     assert_eq!(
         license.expiration_date,
@@ -109,14 +60,8 @@
     // This would panic if deserialization fails with type mismatches
     let license: License = serde_json::from_value(license_json.clone()).unwrap();
 
-<<<<<<< HEAD
     // Verify fields - key is now Option<String> (was incorrectly required license_key)
     assert_eq!(license.key, Some("trial-key-123456".to_string()));
-=======
-    assert!(result.is_ok());
-    let license = result.unwrap();
-    assert_eq!(license.key.unwrap(), "lic-expired-123");
->>>>>>> 48426c1e
     assert_eq!(license.type_, Some("trial".to_string()));
     assert!(!license.expired);
     assert_eq!(
@@ -142,7 +87,6 @@
         "ram_limit": 34359738368u64
     });
 
-<<<<<<< HEAD
     let usage: LicenseUsage = serde_json::from_value(usage_json).unwrap();
     assert_eq!(usage.shards_used, 25);
     assert_eq!(usage.shards_limit, 100);
@@ -150,18 +94,6 @@
     assert_eq!(usage.nodes_limit, 10);
     assert_eq!(usage.ram_used, Some(8589934592));
     assert_eq!(usage.ram_limit, Some(34359738368));
-=======
-    assert!(result.is_ok());
-    let license = result.unwrap();
-    assert_eq!(license.key.unwrap(), "lic-minimal-789");
-    assert_eq!(license.type_, Some("dev".to_string()));
-    assert!(!license.expired);
-    assert!(license.expiration_date.is_none());
-    assert!(license.shards_limit.is_none());
-    assert!(license.node_limit.is_none());
-    assert!(license.features.is_none());
-    assert!(license.owner.is_none());
->>>>>>> 48426c1e
 }
 
 #[tokio::test]
@@ -201,11 +133,7 @@
 
     assert!(result.is_ok());
     let license = result.unwrap();
-<<<<<<< HEAD
     assert_eq!(license.key, Some("new-license-key-12345".to_string()));
-=======
-    assert_eq!(license.key.unwrap(), "new-license-key-12345");
->>>>>>> 48426c1e
     assert_eq!(license.type_, Some("production".to_string()));
     assert!(!license.expired);
     assert_eq!(license.shards_limit, Some(200));
@@ -332,11 +260,7 @@
 
     assert!(result.is_ok());
     let license = result.unwrap();
-<<<<<<< HEAD
     assert_eq!(license.key, Some("valid-license-to-validate".to_string()));
-=======
-    assert_eq!(license.key.unwrap(), "valid-license-to-validate");
->>>>>>> 48426c1e
     assert_eq!(license.type_, Some("production".to_string()));
     assert!(!license.expired);
     assert_eq!(license.shards_limit, Some(50));
@@ -407,11 +331,7 @@
 
     assert!(result.is_ok());
     let license = result.unwrap();
-<<<<<<< HEAD
     assert_eq!(license.key, Some("cluster-license-789".to_string()));
-=======
-    assert_eq!(license.key.unwrap(), "cluster-license-789");
->>>>>>> 48426c1e
     assert_eq!(license.type_, Some("enterprise".to_string()));
     assert!(!license.expired);
     assert_eq!(license.shards_limit, Some(1000));
