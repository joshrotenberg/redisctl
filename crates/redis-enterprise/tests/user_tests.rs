//! User endpoint tests for Redis Enterprise

mod common;

use redis_enterprise::{CreateUserRequest, EnterpriseClient, UpdateUserRequest, User, UserHandler};
use serde_json::json;
use wiremock::matchers::{basic_auth, method, path};
use wiremock::{Mock, MockServer, ResponseTemplate};

// Test helper functions
fn success_response(body: serde_json::Value) -> ResponseTemplate {
    ResponseTemplate::new(200).set_body_json(body)
}

fn created_response(body: serde_json::Value) -> ResponseTemplate {
    ResponseTemplate::new(201).set_body_json(body)
}

fn no_content_response() -> ResponseTemplate {
    ResponseTemplate::new(204)
}

fn test_user() -> serde_json::Value {
<<<<<<< HEAD
    common::fixtures::user_response()
=======
    json!({
        "uid": 1,
        "email": "test@example.com",
        "name": "Test User",
        "role": "admin",
        "status": "active",
        "auth_method": "regular",
        "certificate_subject_line": "",
        "email_alerts": true,
        "password_issue_date": "2025-01-01T00:00:00Z",
        "role_uids": [1]
    })
>>>>>>> 48426c1e
}

#[tokio::test]
async fn test_user_list() {
    let mock_server = MockServer::start().await;

    Mock::given(method("GET"))
        .and(path("/v1/users"))
        .and(basic_auth("admin", "password"))
        .respond_with(success_response(json!([
            test_user(),
            {
                "uid": 2,
                "email": "user2@example.com",
<<<<<<< HEAD
                "name": "User Two",
=======
                "name": "User 2",
>>>>>>> 48426c1e
                "role": "viewer",
                "status": "active",
                "auth_method": "regular",
                "certificate_subject_line": "",
                "email_alerts": false,
                "role_uids": [2]
            }
        ])))
        .mount(&mock_server)
        .await;

    let client = EnterpriseClient::builder()
        .base_url(mock_server.uri())
        .username("admin")
        .password("password")
        .build()
        .unwrap();

    let handler = UserHandler::new(client);
    let result = handler.list().await;

    assert!(result.is_ok());
    let users = result.unwrap();
    assert_eq!(users.len(), 2);
}

#[tokio::test]
async fn test_user_get() {
    let mock_server = MockServer::start().await;

    Mock::given(method("GET"))
        .and(path("/v1/users/1"))
        .and(basic_auth("admin", "password"))
        .respond_with(success_response(test_user()))
        .mount(&mock_server)
        .await;

    let client = EnterpriseClient::builder()
        .base_url(mock_server.uri())
        .username("admin")
        .password("password")
        .build()
        .unwrap();

    let handler = UserHandler::new(client);
    let result = handler.get(1).await;

    assert!(result.is_ok());
    let user = result.unwrap();
    assert_eq!(user.uid, 1);
<<<<<<< HEAD
    assert_eq!(user.email, "admin@cluster.local");
=======
    assert_eq!(user.email, "test@example.com");
>>>>>>> 48426c1e
}

#[tokio::test]
async fn test_user_create() {
    let mock_server = MockServer::start().await;

    Mock::given(method("POST"))
        .and(path("/v1/users"))
        .and(basic_auth("admin", "password"))
        .respond_with(created_response(test_user()))
        .mount(&mock_server)
        .await;

    let client = EnterpriseClient::builder()
        .base_url(mock_server.uri())
        .username("admin")
        .password("password")
        .build()
        .unwrap();

    let handler = UserHandler::new(client);
    let user_data = CreateUserRequest::builder()
        .email("test@example.com")
        .password("secret123")
        .role("admin")
        .build();
    let result = handler.create(user_data).await;

    assert!(result.is_ok());
    let user = result.unwrap();
    assert_eq!(user.uid, 1);
<<<<<<< HEAD
    assert_eq!(user.email, "admin@cluster.local");
}

#[tokio::test]
async fn test_user_deserialization() {
    // This test validates that User struct can deserialize actual API responses
    let user_json = common::fixtures::user_response();

    // This would panic if deserialization fails with type mismatches
    let user: User = serde_json::from_value(user_json.clone()).unwrap();

    // Verify fields - email is now the primary identifier (was incorrectly 'username')
    assert_eq!(user.uid, 1);
    assert_eq!(user.email, "admin@cluster.local");
    assert_eq!(user.name, Some("Administrator".to_string()));
    assert_eq!(user.role, "admin");
    assert_eq!(user.status, Some("active".to_string()));
    assert_eq!(user.email_alerts, Some(true));
=======
    assert_eq!(user.email, "test@example.com");
>>>>>>> 48426c1e
}

#[tokio::test]
async fn test_user_update() {
    let mock_server = MockServer::start().await;

    Mock::given(method("PUT"))
        .and(path("/v1/users/1"))
        .and(basic_auth("admin", "password"))
        .respond_with(success_response(test_user()))
        .mount(&mock_server)
        .await;

    let client = EnterpriseClient::builder()
        .base_url(mock_server.uri())
        .username("admin")
        .password("password")
        .build()
        .unwrap();

    let handler = UserHandler::new(client);
    let user_data = UpdateUserRequest::builder()
        .email("updated@example.com")
        .build();
    let result = handler.update(1, user_data).await;

    assert!(result.is_ok());
    let user = result.unwrap();
    assert_eq!(user.uid, 1);
}

#[tokio::test]
async fn test_user_delete() {
    let mock_server = MockServer::start().await;

    Mock::given(method("DELETE"))
        .and(path("/v1/users/1"))
        .and(basic_auth("admin", "password"))
        .respond_with(no_content_response())
        .mount(&mock_server)
        .await;

    let client = EnterpriseClient::builder()
        .base_url(mock_server.uri())
        .username("admin")
        .password("password")
        .build()
        .unwrap();

    let handler = UserHandler::new(client);
    let result = handler.delete(1).await;

    assert!(result.is_ok());
}<|MERGE_RESOLUTION|>--- conflicted
+++ resolved
@@ -1,4 +1,5 @@
 //! User endpoint tests for Redis Enterprise
+#![recursion_limit = "256"]
 
 mod common;
 
@@ -21,22 +22,7 @@
 }
 
 fn test_user() -> serde_json::Value {
-<<<<<<< HEAD
     common::fixtures::user_response()
-=======
-    json!({
-        "uid": 1,
-        "email": "test@example.com",
-        "name": "Test User",
-        "role": "admin",
-        "status": "active",
-        "auth_method": "regular",
-        "certificate_subject_line": "",
-        "email_alerts": true,
-        "password_issue_date": "2025-01-01T00:00:00Z",
-        "role_uids": [1]
-    })
->>>>>>> 48426c1e
 }
 
 #[tokio::test]
@@ -51,11 +37,7 @@
             {
                 "uid": 2,
                 "email": "user2@example.com",
-<<<<<<< HEAD
                 "name": "User Two",
-=======
-                "name": "User 2",
->>>>>>> 48426c1e
                 "role": "viewer",
                 "status": "active",
                 "auth_method": "regular",
@@ -106,11 +88,7 @@
     assert!(result.is_ok());
     let user = result.unwrap();
     assert_eq!(user.uid, 1);
-<<<<<<< HEAD
     assert_eq!(user.email, "admin@cluster.local");
-=======
-    assert_eq!(user.email, "test@example.com");
->>>>>>> 48426c1e
 }
 
 #[tokio::test]
@@ -142,7 +120,6 @@
     assert!(result.is_ok());
     let user = result.unwrap();
     assert_eq!(user.uid, 1);
-<<<<<<< HEAD
     assert_eq!(user.email, "admin@cluster.local");
 }
 
@@ -161,9 +138,6 @@
     assert_eq!(user.role, "admin");
     assert_eq!(user.status, Some("active".to_string()));
     assert_eq!(user.email_alerts, Some(true));
-=======
-    assert_eq!(user.email, "test@example.com");
->>>>>>> 48426c1e
 }
 
 #[tokio::test]
