use assert_cmd::Command;
use predicates::prelude::*;

/// Helper to create a test command
fn redisctl() -> Command {
    Command::cargo_bin("redisctl").unwrap()
}

#[test]
fn test_help_flag() {
    redisctl()
        .arg("--help")
        .assert()
        .success()
        .stdout(predicate::str::contains("Redis management CLI"))
        .stdout(predicate::str::contains("EXAMPLES:"));
}

#[test]
fn test_help_short_flag() {
    redisctl()
        .arg("-h")
        .assert()
        .success()
        .stdout(predicate::str::contains("Usage:"));
}

#[test]
fn test_version_flag() {
    redisctl()
        .arg("--version")
        .assert()
        .success()
        .stdout(predicate::str::contains("redisctl"))
        .stdout(predicate::str::contains(env!("CARGO_PKG_VERSION")));
}

#[test]
fn test_version_short_flag() {
    redisctl()
        .arg("-V")
        .assert()
        .success()
        .stdout(predicate::str::contains("redisctl"));
}

#[test]
fn test_no_args_shows_help() {
    redisctl()
        .assert()
        .failure()
        .code(2)
        .stderr(predicate::str::contains("Usage:"));
}

#[test]
fn test_invalid_subcommand() {
    redisctl()
        .arg("invalid-command")
        .assert()
        .failure()
        .stderr(predicate::str::contains("unrecognized subcommand"));
}

#[test]
fn test_profile_help() {
    redisctl()
        .arg("profile")
        .arg("--help")
        .assert()
        .success()
        .stdout(predicate::str::contains("Profile management"));
}

#[test]
fn test_cloud_help() {
    redisctl()
        .arg("cloud")
        .arg("--help")
        .assert()
        .success()
        .stdout(predicate::str::contains("Cloud-specific"));
}

#[test]
fn test_enterprise_help() {
    redisctl()
        .arg("enterprise")
        .arg("--help")
        .assert()
        .success()
        .stdout(predicate::str::contains("Enterprise-specific"));
}

#[test]
fn test_api_help() {
    redisctl()
        .arg("api")
        .arg("--help")
        .assert()
        .success()
        .stdout(predicate::str::contains("Raw API access"));
}

#[test]
fn test_output_format_json() {
    // Test that -o json flag is accepted (doesn't test actual output)
    redisctl()
        .arg("profile")
        .arg("list")
        .arg("-o")
        .arg("json")
        .assert()
        .success();
}

#[test]
fn test_output_format_yaml() {
    redisctl()
        .arg("profile")
        .arg("list")
        .arg("-o")
        .arg("yaml")
        .assert()
        .success();
}

#[test]
fn test_output_format_table() {
    redisctl()
        .arg("profile")
        .arg("list")
        .arg("-o")
        .arg("table")
        .assert()
        .success();
}

#[test]
fn test_invalid_output_format() {
    redisctl()
        .arg("profile")
        .arg("list")
        .arg("-o")
        .arg("invalid")
        .assert()
        .failure()
        .stderr(predicate::str::contains("invalid value"));
}

#[test]
fn test_verbose_flag() {
    redisctl()
        .arg("-v")
        .arg("profile")
        .arg("list")
        .assert()
        .success();
}

#[test]
fn test_multiple_verbose_flags() {
    redisctl()
        .arg("-vvv")
        .arg("profile")
        .arg("list")
        .assert()
        .success();
}

#[test]
fn test_config_file_flag() {
    redisctl()
        .arg("--config-file")
        .arg("/tmp/test-config.toml")
        .arg("profile")
        .arg("list")
        .assert()
        .success();
}

#[test]
fn test_profile_flag() {
    // Just test that the flag is accepted, actual profile doesn't need to exist for this test
    redisctl()
        .arg("--profile")
        .arg("nonexistent")
        .arg("profile")
        .arg("list")
        .assert()
        .success();
}

#[test]
fn test_query_flag() {
    redisctl()
        .arg("profile")
        .arg("list")
        .arg("--query")
        .arg("profiles")
        .assert()
        .success();
}

#[test]
fn test_global_flags_before_subcommand() {
    redisctl()
        .arg("-v")
        .arg("-o")
        .arg("json")
        .arg("profile")
        .arg("list")
        .assert()
        .success();
}

#[test]
fn test_profile_set_missing_required_args() {
    redisctl()
        .arg("profile")
        .arg("set")
        .arg("test-profile")
        .assert()
        .failure()
        .stderr(predicate::str::contains("required"));
}

#[test]
fn test_profile_set_missing_deployment_type() {
    redisctl()
        .arg("profile")
        .arg("set")
        .arg("test-profile")
        .arg("--api-key")
        .arg("key")
        .assert()
        .failure()
        .stderr(predicate::str::contains("--deployment"));
}

#[test]
fn test_profile_show_missing_name() {
    redisctl()
        .arg("profile")
        .arg("show")
        .assert()
        .failure()
        .stderr(predicate::str::contains("required"));
}

#[test]
fn test_profile_remove_missing_name() {
    redisctl()
        .arg("profile")
        .arg("remove")
        .assert()
        .failure()
        .stderr(predicate::str::contains("required"));
}

#[test]
<<<<<<< HEAD
fn test_enterprise_database_upgrade_help() {
    redisctl()
        .arg("enterprise")
        .arg("database")
        .arg("upgrade")
        .arg("--help")
        .assert()
        .success()
        .stdout(predicate::str::contains("Upgrade database Redis version"))
        .stdout(predicate::str::contains("--version"))
        .stdout(predicate::str::contains("--preserve-roles"));
=======
fn test_payment_method_help() {
    redisctl()
        .arg("cloud")
        .arg("payment-method")
        .arg("--help")
        .assert()
        .success()
        .stdout(predicate::str::contains("Payment method operations"))
        .stdout(predicate::str::contains("list"));
}

#[test]
fn test_payment_method_list_help() {
    redisctl()
        .arg("cloud")
        .arg("payment-method")
        .arg("list")
        .arg("--help")
        .assert()
        .success()
        .stdout(predicate::str::contains("List payment methods"));
>>>>>>> f48c2521
}<|MERGE_RESOLUTION|>--- conflicted
+++ resolved
@@ -259,7 +259,6 @@
 }
 
 #[test]
-<<<<<<< HEAD
 fn test_enterprise_database_upgrade_help() {
     redisctl()
         .arg("enterprise")
@@ -271,7 +270,9 @@
         .stdout(predicate::str::contains("Upgrade database Redis version"))
         .stdout(predicate::str::contains("--version"))
         .stdout(predicate::str::contains("--preserve-roles"));
-=======
+}
+
+#[test]
 fn test_payment_method_help() {
     redisctl()
         .arg("cloud")
@@ -293,5 +294,4 @@
         .assert()
         .success()
         .stdout(predicate::str::contains("List payment methods"));
->>>>>>> f48c2521
 }