use anyhow::{Context, Result};
use clap::{CommandFactory, Parser};
use clap_complete::{generate, shells};
use tracing::{debug, error, info, trace};
use tracing_subscriber::{layer::SubscriberExt, util::SubscriberInitExt};

mod cli;
mod commands;
mod config;
mod connection;
mod error;
mod output;

use cli::{Cli, Commands};
use config::Config;
use connection::ConnectionManager;
use error::RedisCtlError;

#[tokio::main]
async fn main() -> Result<()> {
    let cli = Cli::parse();

    // Initialize tracing based on verbosity level
    init_tracing(cli.verbose);

    // Load configuration
    let config = Config::load()?;
    let conn_mgr = ConnectionManager::new(config);

    // Execute command
    if let Err(e) = execute_command(&cli, &conn_mgr).await {
        eprintln!("Error: {}", e);
        std::process::exit(1);
    }

    Ok(())
}

fn init_tracing(verbose: u8) {
    // Check for RUST_LOG env var first, then fall back to verbosity flag
    let filter = if std::env::var("RUST_LOG").is_ok() {
        tracing_subscriber::EnvFilter::from_default_env()
    } else {
        let level = match verbose {
            0 => "redisctl=warn,redis_cloud=warn,redis_enterprise=warn",
            1 => "redisctl=info,redis_cloud=info,redis_enterprise=info",
            2 => "redisctl=debug,redis_cloud=debug,redis_enterprise=debug",
            _ => "redisctl=trace,redis_cloud=trace,redis_enterprise=trace",
        };
        tracing_subscriber::EnvFilter::new(level)
    };

    tracing_subscriber::registry()
        .with(filter)
        .with(
            tracing_subscriber::fmt::layer()
                .with_target(true)
                .with_thread_ids(false)
                .with_thread_names(false)
                .compact(),
        )
        .init();

    debug!("Tracing initialized with verbosity level: {}", verbose);
}

async fn execute_command(cli: &Cli, conn_mgr: &ConnectionManager) -> Result<(), RedisCtlError> {
    // Log command execution with sanitized parameters
    trace!("Executing command: {:?}", cli.command);
    info!("Command: {}", format_command(&cli.command));

    let start = std::time::Instant::now();
    let result = match &cli.command {
        Commands::Version => {
            debug!("Showing version information");
            println!("redisctl {}", env!("CARGO_PKG_VERSION"));
            Ok(())
        }
        Commands::Completions { shell } => {
            debug!("Generating completions for {:?}", shell);
            generate_completions(*shell);
            Ok(())
        }

        Commands::Profile(profile_cmd) => {
            debug!("Executing profile command");
            execute_profile_command(profile_cmd, conn_mgr).await
        }

        Commands::Api {
            deployment,
            method,
            path,
            data,
        } => {
            info!(
                "API call: {} {} {} (deployment: {:?})",
                method,
                path,
                if data.is_some() {
                    "with data"
                } else {
                    "no data"
                },
                deployment
            );
            execute_api_command(cli, conn_mgr, deployment, method, path, data.as_deref()).await
        }

        Commands::Cloud(cloud_cmd) => execute_cloud_command(cli, conn_mgr, cloud_cmd).await,

        Commands::Enterprise(enterprise_cmd) => {
            execute_enterprise_command(
                enterprise_cmd,
                conn_mgr,
                cli.profile.as_deref(),
                cli.output,
                cli.query.as_deref(),
            )
            .await
        }
    };

    let duration = start.elapsed();
    match &result {
        Ok(_) => info!("Command completed successfully in {:?}", duration),
        Err(e) => error!("Command failed after {:?}: {}", duration, e),
    }

    result
}

/// Generate shell completions
fn generate_completions(shell: cli::Shell) {
    let mut cmd = cli::Cli::command();
    let name = cmd.get_name().to_string();

    match shell {
        cli::Shell::Bash => generate(shells::Bash, &mut cmd, name, &mut std::io::stdout()),
        cli::Shell::Zsh => generate(shells::Zsh, &mut cmd, name, &mut std::io::stdout()),
        cli::Shell::Fish => generate(shells::Fish, &mut cmd, name, &mut std::io::stdout()),
        cli::Shell::PowerShell => {
            generate(shells::PowerShell, &mut cmd, name, &mut std::io::stdout())
        }
        cli::Shell::Elvish => generate(shells::Elvish, &mut cmd, name, &mut std::io::stdout()),
    }
}

/// Format command for human-readable logging (without sensitive data)
fn format_command(command: &Commands) -> String {
    match command {
        Commands::Version => "version".to_string(),
        Commands::Completions { shell } => format!("completions {:?}", shell),
        Commands::Profile(cmd) => {
            use cli::ProfileCommands::*;
            match cmd {
                List => "profile list".to_string(),
                Show { name } => format!("profile show {}", name),
                Set { name, .. } => format!("profile set {} [credentials redacted]", name),
                Remove { name } => format!("profile remove {}", name),
                Default { name } => format!("profile default {}", name),
            }
        }
        Commands::Api {
            deployment,
            method,
            path,
            ..
        } => {
            format!("api {:?} {} {}", deployment, method, path)
        }
        Commands::Cloud(cmd) => format!("cloud {:?}", cmd),
        Commands::Enterprise(cmd) => format!("enterprise {:?}", cmd),
    }
}

async fn execute_enterprise_command(
    enterprise_cmd: &cli::EnterpriseCommands,
    conn_mgr: &ConnectionManager,
    profile: Option<&str>,
    output: cli::OutputFormat,
    query: Option<&str>,
) -> Result<(), RedisCtlError> {
    use cli::EnterpriseCommands::*;

    match enterprise_cmd {
        Cluster(cluster_cmd) => {
            commands::enterprise::cluster::handle_cluster_command(
                conn_mgr,
                profile,
                cluster_cmd,
                output,
                query,
            )
            .await
        }
        Database(db_cmd) => {
            commands::enterprise::database::handle_database_command(
                conn_mgr, profile, db_cmd, output, query,
            )
            .await
        }
        Node(node_cmd) => {
            commands::enterprise::node::handle_node_command(
                conn_mgr, profile, node_cmd, output, query,
            )
            .await
        }
        User(user_cmd) => {
            commands::enterprise::rbac::handle_user_command(
                conn_mgr, profile, user_cmd, output, query,
            )
            .await
        }
        Role(role_cmd) => {
            commands::enterprise::rbac::handle_role_command(
                conn_mgr, profile, role_cmd, output, query,
            )
            .await
        }
        Acl(acl_cmd) => {
            commands::enterprise::rbac::handle_acl_command(
                conn_mgr, profile, acl_cmd, output, query,
            )
            .await
        }
        Ldap(ldap_cmd) => {
            commands::enterprise::rbac::handle_ldap_command(
                conn_mgr, profile, ldap_cmd, output, query,
            )
            .await
        }
        Auth(auth_cmd) => {
            commands::enterprise::rbac::handle_auth_command(
                conn_mgr, profile, auth_cmd, output, query,
            )
            .await
        }
        Crdb(crdb_cmd) => {
            commands::enterprise::crdb::handle_crdb_command(
                conn_mgr, profile, crdb_cmd, output, query,
            )
            .await
        }
        Logs(logs_cmd) => {
            commands::enterprise::logs_impl::handle_logs_commands(
                conn_mgr, profile, logs_cmd, output, query,
            )
            .await
        }
<<<<<<< HEAD
        Stats(stats_cmd) => {
            commands::enterprise::stats::handle_stats_command(
                conn_mgr, profile, stats_cmd, output, query,
=======
        Module(module_cmd) => {
            commands::enterprise::module_impl::handle_module_commands(
                conn_mgr, profile, module_cmd, output, query,
>>>>>>> 40500230
            )
            .await
        }
    }
}

async fn execute_profile_command(
    profile_cmd: &cli::ProfileCommands,
    conn_mgr: &ConnectionManager,
) -> Result<(), RedisCtlError> {
    use cli::ProfileCommands::*;

    match profile_cmd {
        List => {
            debug!("Listing all configured profiles");
            let profiles = conn_mgr.config.list_profiles();
            trace!("Found {} profiles", profiles.len());

            if profiles.is_empty() {
                info!("No profiles configured");
                println!("No profiles configured.");
                println!("Use 'redisctl profile set' to create a profile.");
                return Ok(());
            }

            println!("{:<15} {:<12} DETAILS", "NAME", "TYPE");
            println!("{:-<15} {:-<12} {:-<30}", "", "", "");

            for (name, profile) in profiles {
                let mut details = String::new();
                match profile.deployment_type {
                    config::DeploymentType::Cloud => {
                        if let Some((_, _, url)) = profile.cloud_credentials() {
                            details = format!("URL: {}", url);
                        }
                    }
                    config::DeploymentType::Enterprise => {
                        if let Some((url, username, _, insecure)) = profile.enterprise_credentials()
                        {
                            details = format!(
                                "URL: {}, User: {}{}",
                                url,
                                username,
                                if insecure { " (insecure)" } else { "" }
                            );
                        }
                    }
                }

                let is_default = conn_mgr.config.default_profile.as_deref() == Some(name);
                let name_display = if is_default {
                    format!("{}*", name)
                } else {
                    name.to_string()
                };

                println!(
                    "{:<15} {:<12} {}",
                    name_display, profile.deployment_type, details
                );
            }

            Ok(())
        }

        Show { name } => match conn_mgr.config.profiles.get(name) {
            Some(profile) => {
                println!("Profile: {}", name);
                println!("Type: {}", profile.deployment_type);

                match profile.deployment_type {
                    config::DeploymentType::Cloud => {
                        if let Some((api_key, _, api_url)) = profile.cloud_credentials() {
                            println!(
                                "API Key: {}...",
                                &api_key[..std::cmp::min(8, api_key.len())]
                            );
                            println!("API URL: {}", api_url);
                        }
                    }
                    config::DeploymentType::Enterprise => {
                        if let Some((url, username, has_password, insecure)) =
                            profile.enterprise_credentials()
                        {
                            println!("URL: {}", url);
                            println!("Username: {}", username);
                            println!(
                                "Password: {}",
                                if has_password.is_some() {
                                    "configured"
                                } else {
                                    "not set"
                                }
                            );
                            println!("Insecure: {}", insecure);
                        }
                    }
                }

                let is_default = conn_mgr.config.default_profile.as_deref() == Some(name);
                if is_default {
                    println!("Default: yes");
                }

                Ok(())
            }
            None => Err(RedisCtlError::ProfileNotFound { name: name.clone() }),
        },

        Set {
            name,
            deployment,
            api_key,
            api_secret,
            api_url,
            url,
            username,
            password,
            insecure,
        } => {
            debug!("Setting profile: {}", name);

            // Check if profile already exists
            if conn_mgr.config.profiles.contains_key(name) {
                // Ask for confirmation before overwriting
                println!("Profile '{}' already exists.", name);
                print!("Do you want to overwrite it? (y/N): ");
                use std::io::{self, Write};
                io::stdout().flush().unwrap();

                let mut input = String::new();
                io::stdin().read_line(&mut input).unwrap();
                let input = input.trim().to_lowercase();

                if input != "y" && input != "yes" {
                    println!("Profile update cancelled.");
                    return Ok(());
                }
            }

            // Create the profile based on deployment type
            let profile = match deployment {
                config::DeploymentType::Cloud => {
                    let api_key = api_key
                        .clone()
                        .ok_or_else(|| anyhow::anyhow!("API key is required for Cloud profiles"))?;
                    let api_secret = api_secret.clone().ok_or_else(|| {
                        anyhow::anyhow!("API secret is required for Cloud profiles")
                    })?;

                    config::Profile {
                        deployment_type: config::DeploymentType::Cloud,
                        credentials: config::ProfileCredentials::Cloud {
                            api_key: api_key.clone(),
                            api_secret: api_secret.clone(),
                            api_url: api_url.clone(),
                        },
                    }
                }
                config::DeploymentType::Enterprise => {
                    let url = url.clone().ok_or_else(|| {
                        anyhow::anyhow!("URL is required for Enterprise profiles")
                    })?;
                    let username = username.clone().ok_or_else(|| {
                        anyhow::anyhow!("Username is required for Enterprise profiles")
                    })?;

                    // Prompt for password if not provided
                    let password = match password {
                        Some(p) => Some(p.clone()),
                        None => {
                            let pass = rpassword::prompt_password("Enter password: ")
                                .context("Failed to read password")?;
                            Some(pass)
                        }
                    };

                    config::Profile {
                        deployment_type: config::DeploymentType::Enterprise,
                        credentials: config::ProfileCredentials::Enterprise {
                            url: url.clone(),
                            username: username.clone(),
                            password,
                            insecure: *insecure,
                        },
                    }
                }
            };

            // Update the configuration
            let mut config = conn_mgr.config.clone();
            config.profiles.insert(name.clone(), profile);

            // Save the configuration
            config.save().context("Failed to save configuration")?;

            println!("Profile '{}' saved successfully.", name);

            // Ask if this should be the default profile
            if config.default_profile.is_none() || config.profiles.len() == 1 {
                print!("Set '{}' as the default profile? (Y/n): ", name);
                use std::io::{self, Write};
                io::stdout().flush().unwrap();

                let mut input = String::new();
                io::stdin().read_line(&mut input).unwrap();
                let input = input.trim().to_lowercase();

                if input.is_empty() || input == "y" || input == "yes" {
                    config.default_profile = Some(name.clone());
                    config.save().context("Failed to save default profile")?;
                    println!("Profile '{}' set as default.", name);
                }
            }

            Ok(())
        }
        Remove { name } => {
            debug!("Removing profile: {}", name);

            // Check if profile exists
            if !conn_mgr.config.profiles.contains_key(name) {
                return Err(RedisCtlError::ProfileNotFound { name: name.clone() });
            }

            // Check if it's the default profile
            let is_default = conn_mgr.config.default_profile.as_ref() == Some(name);
            if is_default {
                println!("Warning: '{}' is the default profile.", name);
            }

            // Ask for confirmation
            print!(
                "Are you sure you want to remove profile '{}'? (y/N): ",
                name
            );
            use std::io::{self, Write};
            io::stdout().flush().unwrap();

            let mut input = String::new();
            io::stdin().read_line(&mut input).unwrap();
            let input = input.trim().to_lowercase();

            if input != "y" && input != "yes" {
                println!("Profile removal cancelled.");
                return Ok(());
            }

            // Remove the profile
            let mut config = conn_mgr.config.clone();
            config.profiles.remove(name);

            // Clear default if this was the default profile
            if is_default {
                config.default_profile = None;
                println!("Default profile cleared.");
            }

            // Save the configuration
            config.save().context("Failed to save configuration")?;

            println!("Profile '{}' removed successfully.", name);
            Ok(())
        }
        Default { name } => {
            debug!("Setting default profile: {}", name);

            // Check if profile exists
            if !conn_mgr.config.profiles.contains_key(name) {
                return Err(RedisCtlError::ProfileNotFound { name: name.clone() });
            }

            // Update the configuration
            let mut config = conn_mgr.config.clone();
            config.default_profile = Some(name.clone());

            // Save the configuration
            config.save().context("Failed to save configuration")?;

            println!("Default profile set to '{}'.", name);
            Ok(())
        }
    }
}

async fn execute_api_command(
    cli: &Cli,
    conn_mgr: &ConnectionManager,
    deployment: &config::DeploymentType,
    method: &cli::HttpMethod,
    path: &str,
    data: Option<&str>,
) -> Result<(), RedisCtlError> {
    commands::api::handle_api_command(commands::api::ApiCommandParams {
        config: conn_mgr.config.clone(),
        profile_name: cli.profile.clone(),
        deployment: *deployment,
        method: method.clone(),
        path: path.to_string(),
        data: data.map(|s| s.to_string()),
        query: cli.query.clone(),
        output_format: cli.output,
    })
    .await
}

async fn execute_cloud_command(
    cli: &Cli,
    conn_mgr: &ConnectionManager,
    cloud_cmd: &cli::CloudCommands,
) -> Result<(), RedisCtlError> {
    use cli::CloudCommands::*;

    match cloud_cmd {
        Account(account_cmd) => {
            commands::cloud::handle_account_command(
                conn_mgr,
                cli.profile.as_deref(),
                account_cmd,
                cli.output,
                cli.query.as_deref(),
            )
            .await
        }

        Subscription(sub_cmd) => {
            commands::cloud::handle_subscription_command(
                conn_mgr,
                cli.profile.as_deref(),
                sub_cmd,
                cli.output,
                cli.query.as_deref(),
            )
            .await
        }

        Database(db_cmd) => {
            commands::cloud::handle_database_command(
                conn_mgr,
                cli.profile.as_deref(),
                db_cmd,
                cli.output,
                cli.query.as_deref(),
            )
            .await
        }

        User(user_cmd) => {
            commands::cloud::handle_user_command(
                conn_mgr,
                cli.profile.as_deref(),
                user_cmd,
                cli.output,
                cli.query.as_deref(),
            )
            .await
        }
        Acl(acl_cmd) => {
            commands::cloud::acl::handle_acl_command(
                conn_mgr,
                cli.profile.as_deref(),
                acl_cmd,
                cli.output,
                cli.query.as_deref(),
            )
            .await
        }
        ProviderAccount(provider_account_cmd) => {
            commands::cloud::cloud_account::handle_cloud_account_command(
                conn_mgr,
                cli.profile.as_deref(),
                provider_account_cmd,
                cli.output,
                cli.query.as_deref(),
            )
            .await
        }
        Task(task_cmd) => {
            commands::cloud::task::handle_task_command(
                conn_mgr,
                cli.profile.as_deref(),
                task_cmd,
                cli.output,
                cli.query.as_deref(),
            )
            .await
        }
        Connectivity(connectivity_cmd) => {
            commands::cloud::connectivity::handle_connectivity_command(
                conn_mgr,
                cli.profile.as_deref(),
                connectivity_cmd,
                cli.output,
                cli.query.as_deref(),
            )
            .await
        }
        FixedDatabase(fixed_db_cmd) => {
            commands::cloud::fixed_database::handle_fixed_database_command(
                conn_mgr,
                cli.profile.as_deref(),
                fixed_db_cmd,
                cli.output,
                cli.query.as_deref(),
            )
            .await
        }
        FixedSubscription(fixed_sub_cmd) => {
            commands::cloud::fixed_subscription::handle_fixed_subscription_command(
                conn_mgr,
                cli.profile.as_deref(),
                fixed_sub_cmd,
                cli.output,
                cli.query.as_deref(),
            )
            .await
        }
    }
}<|MERGE_RESOLUTION|>--- conflicted
+++ resolved
@@ -248,15 +248,15 @@
             )
             .await
         }
-<<<<<<< HEAD
+        Module(module_cmd) => {
+            commands::enterprise::module_impl::handle_module_commands(
+                conn_mgr, profile, module_cmd, output, query,
+            )
+            .await
+        }
         Stats(stats_cmd) => {
             commands::enterprise::stats::handle_stats_command(
                 conn_mgr, profile, stats_cmd, output, query,
-=======
-        Module(module_cmd) => {
-            commands::enterprise::module_impl::handle_module_commands(
-                conn_mgr, profile, module_cmd, output, query,
->>>>>>> 40500230
             )
             .await
         }
