--- conflicted
+++ resolved
@@ -242,15 +242,15 @@
             )
             .await
         }
-<<<<<<< HEAD
+        Logs(logs_cmd) => {
+            commands::enterprise::logs_impl::handle_logs_commands(
+                conn_mgr, profile, logs_cmd, output, query,
+            )
+            .await
+        }
         Module(module_cmd) => {
             commands::enterprise::module_impl::handle_module_commands(
                 conn_mgr, profile, module_cmd, output, query,
-=======
-        Logs(logs_cmd) => {
-            commands::enterprise::logs_impl::handle_logs_commands(
-                conn_mgr, profile, logs_cmd, output, query,
->>>>>>> 84c35e6a
             )
             .await
         }
