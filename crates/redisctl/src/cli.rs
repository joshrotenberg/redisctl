--- conflicted
+++ resolved
@@ -989,15 +989,13 @@
     #[command(subcommand)]
     Crdb(EnterpriseCrdbCommands),
 
-<<<<<<< HEAD
+    /// Log operations
+    #[command(subcommand)]
+    Logs(crate::commands::enterprise::logs::LogsCommands),
+
     /// Module management operations
     #[command(subcommand)]
     Module(crate::commands::enterprise::module::ModuleCommands),
-=======
-    /// Log operations
-    #[command(subcommand)]
-    Logs(crate::commands::enterprise::logs::LogsCommands),
->>>>>>> 84c35e6a
 }
 
 // Placeholder command structures - will be expanded in later PRs
