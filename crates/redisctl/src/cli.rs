--- conflicted
+++ resolved
@@ -993,15 +993,13 @@
     #[command(subcommand)]
     Logs(crate::commands::enterprise::logs::LogsCommands),
 
-<<<<<<< HEAD
+    /// Module management operations
+    #[command(subcommand)]
+    Module(crate::commands::enterprise::module::ModuleCommands),
+
     /// Statistics and metrics operations
     #[command(subcommand)]
     Stats(EnterpriseStatsCommands),
-=======
-    /// Module management operations
-    #[command(subcommand)]
-    Module(crate::commands::enterprise::module::ModuleCommands),
->>>>>>> 40500230
 }
 
 // Placeholder command structures - will be expanded in later PRs
